import argparse
import subprocess
import sys
import os
import time
from typing import List, Optional

<<<<<<< HEAD
try:
    # Optional pretty console. Falls back to prints if unavailable.
    import importlib
    _rc = importlib.import_module("rich.console")
    _rp = importlib.import_module("rich.panel")
    _rprogress = importlib.import_module("rich.progress")
    _rt = importlib.import_module("rich.table")
    Console = getattr(_rc, "Console", None)
    Panel = getattr(_rp, "Panel", None)
    Progress = getattr(_rprogress, "Progress", None)
    SpinnerColumn = getattr(_rprogress, "SpinnerColumn", None)
    TextColumn = getattr(_rprogress, "TextColumn", None)
    BarColumn = getattr(_rprogress, "BarColumn", None)
    TimeElapsedColumn = getattr(_rprogress, "TimeElapsedColumn", None)
    Table = getattr(_rt, "Table", None)
    console = Console()
    RICH = True
except Exception:
    console = None
    RICH = False


def eprint(*args, **kwargs):
    print(*args, **kwargs, file=sys.stderr)


def print_header():
    title = "Alem Installer"
    line = "=" * len(title)
    if RICH:
        console.print(Panel.fit(title, subtitle="Fast, clear, repeatable", style="bold cyan"))
    else:
        print(title)
        print(line)


def run_command_stream(cmd: List[str], description: str, env=None, quiet: bool = False) -> bool:
    """Run a command and stream stdout/stderr live for progress bars (pip)."""
    if RICH and not quiet:
        console.rule(f"[bold]🔄 {description}")
    else:
        print(f"\n🔄 {description}...")

    start = time.time()
    try:
        # Stream output; keep pip's progress bar intact.
        proc = subprocess.Popen(
            cmd,
            stdout=None if not quiet else subprocess.DEVNULL,
            stderr=None if not quiet else subprocess.DEVNULL,
            env=env,
        )
        ret = proc.wait()
        duration = time.time() - start
        if ret == 0:
            if RICH and not quiet:
                console.print(f"✅ {description} [dim](took {duration:.1f}s)")
            else:
                print(f"✅ {description} (took {duration:.1f}s)")
            return True
        else:
            if RICH and not quiet:
                console.print(f"[red]❌ {description} failed with exit code {ret}")
            else:
                print(f"❌ {description} failed with exit code {ret}")
            return False
    except Exception as e:
        if RICH and not quiet:
            console.print(f"[red]❌ {description} failed: {e}")
        else:
            print(f"❌ {description} failed: {e}")
=======
def run_command(command, description):
    """Run a command and handle errors"""
    print(f"\n {description}...")
    try:
        result = subprocess.run(command, shell=True, check=True, 
                              capture_output=True, text=True)
        print(f"description} completed successfully!")
        return True
    except subprocess.CalledProcessError as e:
        print(f" {description} failed: {e}")
        print(f"Error output: {e.stderr}")
>>>>>>> 93c896b3
        return False


def pip_base_args(verbose: bool = False, quiet: bool = False) -> List[str]:
    args = [sys.executable, "-m", "pip", "install", "--upgrade", "--disable-pip-version-check"]
    if verbose:
        args.append("-v")
    if quiet:
        args.append("-q")
    return args


def install_packages(packages: List[str], description: str, *, extra_args: Optional[List[str]] = None, env=None, verbose=False, quiet=False, dry_run=False) -> bool:
    pkgs = [p for p in packages if p and p != "sqlite3"]
    if not pkgs:
        return True

    if dry_run:
        if RICH:
            table = Table(title=description)
            table.add_column("Package")
            for p in pkgs:
                table.add_row(p)
            console.print(table)
        else:
            print(f"\n{description} (dry run):")
            for p in pkgs:
                print(f"  - {p}")
        return True

    args = pip_base_args(verbose=verbose, quiet=quiet)
    if extra_args:
        args.extend(extra_args)
    args.extend(pkgs)
    return run_command_stream(args, description, env=env, quiet=quiet)


def main():
    parser = argparse.ArgumentParser(description="Alem installer with progress and flags")
    parser.add_argument("--yes", "-y", action="store_true", help="Run non-interactively; assume yes to prompts")
    parser.add_argument("--ai", dest="ai", action="store_true", help="Install AI features (torch, transformers, sentence-transformers)")
    parser.add_argument("--no-ai", dest="ai", action="store_false", help="Skip AI features")
    parser.set_defaults(ai=False)
    parser.add_argument("--cpu-only", action="store_true", help="Install CPU-only PyTorch (faster, smaller)")
    parser.add_argument("--optional", dest="optional", action="store_true", help="Install optional enhancements")
    parser.add_argument("--no-optional", dest="optional", action="store_false", help="Skip optional enhancements")
    parser.set_defaults(optional=True)
    parser.add_argument("--dry-run", action="store_true", help="Show what would be installed without making changes")
    parser.add_argument("--quiet", "-q", action="store_true", help="Reduce output noise")
    parser.add_argument("--verbose", "-v", action="store_true", help="Increase output verbosity for pip")
    parser.add_argument("--test", action="store_true", help="Launch a quick post-install test of Alem")
    parser.add_argument("--torch-index", default=None, help="Override index URL for torch (e.g. https://download.pytorch.org/whl/cpu)")

    args = parser.parse_args()

    print_header()

    # Check Python version early
    if sys.version_info < (3, 8):
<<<<<<< HEAD
        msg = f"Python 3.8+ required. Current: {sys.version.split()[0]}"
        if RICH:
            console.print(f"[red]❌ {msg}")
        else:
            print(f"❌ {msg}")
        sys.exit(1)

    if RICH:
        console.print(f"✅ Python {sys.version_info.major}.{sys.version_info.minor} detected\n", style="green")
    else:
        print(f"✅ Python {sys.version_info.major}.{sys.version_info.minor} detected")
=======
        print(" Python 3.8 or higher is required!")
        print(f"Current version: {sys.version}")
        sys.exit(1)

    print(f"Python {sys.version_info.major}.{sys.version_info.minor} detected")
>>>>>>> 93c896b3

    # Define package groups
    essential = [
        "PyQt6",
        "numpy",
        # sqlite3 is part of the stdlib; don't install via pip
    ]

<<<<<<< HEAD
    optional = [
        "memory-profiler",
        "psutil",
        "Pygments",
        "pyperclip",
    ] if args.optional else []

    ai = []
    if args.ai:
        ai = [
            "transformers",
            "sentence-transformers",
            "torch",
        ]

    # Decide torch index URL if CPU-only
    env = os.environ.copy()
    torch_extra_args: List[str] = []
    if args.ai:
        if args.torch_index:
            torch_extra_args.extend(["--index-url", args.torch_index])
        elif args.cpu_only:
            # Default to CPU-only wheels (smaller, avoids CUDA download)
            torch_extra_args.extend(["--index-url", "https://download.pytorch.org/whl/cpu"])
=======
    print("\nInstalling essential packages...")
    for package in essential_packages:
        if package == "sqlite3":
            continue  # Skip sqlite3 as it's built-in

        if not run_command(f"{sys.executable} -m pip install {package}", 
                          f"Installing {package}"):
            print(f"⚠Failed to install {package}. Alem may not work properly.")

    # Ask about AI features
    print("\nAI Features Setup")
    print("Alem can run with basic search or full AI semantic search.")
>>>>>>> 93c896b3

    # Speed: batch installs per group to avoid repeated resolver runs
    started = time.time()

    # Essentials
    ok = install_packages(
        essential,
        "Installing essential packages",
        env=env,
        verbose=args.verbose,
        quiet=args.quiet,
        dry_run=args.dry_run,
    )
    if not ok:
        eprint("Some essential packages failed to install. Alem may not work properly.")

    # Optional
    if optional:
        install_packages(
            optional,
            "Installing optional enhancements",
            env=env,
            verbose=args.verbose,
            quiet=args.quiet,
            dry_run=args.dry_run,
        )

    # AI
    if ai:
        # Install transformers & sentence-transformers first (fast), then torch with optional index
        non_torch = [p for p in ai if p != "torch"]
        if non_torch:
            install_packages(
                non_torch,
                "Installing AI libraries (NLP)",
                env=env,
                verbose=args.verbose,
                quiet=args.quiet,
                dry_run=args.dry_run,
            )
        # torch separately to apply index-url if provided
        install_packages(
            ["torch"],
            "Installing PyTorch",
            extra_args=torch_extra_args if torch_extra_args else None,
            env=env,
            verbose=args.verbose,
            quiet=args.quiet,
            dry_run=args.dry_run,
        )

<<<<<<< HEAD
    total_time = time.time() - started
    if RICH:
        console.rule("Summary")
        console.print(f"🎉 Installation phase finished in {total_time:.1f}s")
    else:
        print("\n" + "=" * 50)
        print(f"🎉 Installation phase finished in {total_time:.1f}s")

    # Next steps summary
    if RICH:
        feats = [
            "Modern GUI note-taking interface",
            "SQLite database storage",
            "Search and filtering",
            "Tag-based organization",
            "Performance monitoring",
        ]
        if args.ai:
            feats.append("AI-powered semantic search")
=======
    print("\n🔧 Installing optional enhancements...")
    for package in optional_packages:
        run_command(f"{sys.executable} -m pip install {package}", 
                   f"Installing {package}")

    print("\n" + "=" * 50)
    print(" Alem installation completed!")
    print("\n To run Alem:")
    print("   python Alem.py")
    print("\n Features available:")
    print("• Modern GUI note-taking interface")
    print("• SQLite database storage") 
    print("• Search and filtering")
    print("• Tag-based organization")
    print("• Performance monitoring")

    if choice in ['y', 'yes']:
        print("• AI-powered semantic search")
    else:
        print("• Basic keyword search (AI features not installed)")

    # Test the installation
    test_choice = input("\nTest Alem now? (y/n) [default: n]: ").strip().lower()
    if test_choice in ['y', 'yes']:
        print("\n Testing Alem...")
        if run_command(f"{sys.executable} alem.py --test", 
                      "Testing Alem GUI"):
            print("✅ Alem is ready to use!")
>>>>>>> 93c896b3
        else:
            feats.append("Basic keyword search (AI not installed)")
        table = Table(title="Features available")
        table.add_column("Feature")
        for f in feats:
            table.add_row(f)
        console.print(table)
    else:
        print("\n📚 Features available:")
        print("• Modern GUI note-taking interface")
        print("• SQLite database storage")
        print("• Search and filtering")
        print("• Tag-based organization")
        print("• Performance monitoring")
        print("• AI-powered semantic search" if args.ai else "• Basic keyword search (AI not installed)")

    # Post-install test (optional)
    auto_test = args.test
    if not args.yes and not args.dry_run and not args.test:
        try:
            resp = input("\nRun a quick Alem test now? (y/N): ").strip().lower()
            auto_test = resp in {"y", "yes"}
        except EOFError:
            auto_test = False

    if auto_test and not args.dry_run:
        # Prefer launch script if present
        here = os.path.dirname(os.path.abspath(__file__))
        launch_path = os.path.join(here, "launch_alem.py")
        main_path = os.path.join(here, "Alem.py")
        target = launch_path if os.path.exists(launch_path) else main_path
        if not os.path.exists(target):
            eprint("Couldn't find Alem entry point to test.")
        else:
            run_command_stream([sys.executable, target, "--test"], "Testing Alem GUI", quiet=args.quiet)

    if RICH:
        console.print("\n🚀 To run Alem: [bold]python Alem.py[/bold]\n")
    else:
        print("\n🚀 To run Alem:\n   python Alem.py\n")


if __name__ == "__main__":
    main()<|MERGE_RESOLUTION|>--- conflicted
+++ resolved
@@ -2,94 +2,18 @@
 import subprocess
 import sys
 import os
-import time
-from typing import List, Optional
 
-<<<<<<< HEAD
-try:
-    # Optional pretty console. Falls back to prints if unavailable.
-    import importlib
-    _rc = importlib.import_module("rich.console")
-    _rp = importlib.import_module("rich.panel")
-    _rprogress = importlib.import_module("rich.progress")
-    _rt = importlib.import_module("rich.table")
-    Console = getattr(_rc, "Console", None)
-    Panel = getattr(_rp, "Panel", None)
-    Progress = getattr(_rprogress, "Progress", None)
-    SpinnerColumn = getattr(_rprogress, "SpinnerColumn", None)
-    TextColumn = getattr(_rprogress, "TextColumn", None)
-    BarColumn = getattr(_rprogress, "BarColumn", None)
-    TimeElapsedColumn = getattr(_rprogress, "TimeElapsedColumn", None)
-    Table = getattr(_rt, "Table", None)
-    console = Console()
-    RICH = True
-except Exception:
-    console = None
-    RICH = False
-
-
-def eprint(*args, **kwargs):
-    print(*args, **kwargs, file=sys.stderr)
-
-
-def print_header():
-    title = "Alem Installer"
-    line = "=" * len(title)
-    if RICH:
-        console.print(Panel.fit(title, subtitle="Fast, clear, repeatable", style="bold cyan"))
-    else:
-        print(title)
-        print(line)
-
-
-def run_command_stream(cmd: List[str], description: str, env=None, quiet: bool = False) -> bool:
-    """Run a command and stream stdout/stderr live for progress bars (pip)."""
-    if RICH and not quiet:
-        console.rule(f"[bold]🔄 {description}")
-    else:
-        print(f"\n🔄 {description}...")
-
-    start = time.time()
-    try:
-        # Stream output; keep pip's progress bar intact.
-        proc = subprocess.Popen(
-            cmd,
-            stdout=None if not quiet else subprocess.DEVNULL,
-            stderr=None if not quiet else subprocess.DEVNULL,
-            env=env,
-        )
-        ret = proc.wait()
-        duration = time.time() - start
-        if ret == 0:
-            if RICH and not quiet:
-                console.print(f"✅ {description} [dim](took {duration:.1f}s)")
-            else:
-                print(f"✅ {description} (took {duration:.1f}s)")
-            return True
-        else:
-            if RICH and not quiet:
-                console.print(f"[red]❌ {description} failed with exit code {ret}")
-            else:
-                print(f"❌ {description} failed with exit code {ret}")
-            return False
-    except Exception as e:
-        if RICH and not quiet:
-            console.print(f"[red]❌ {description} failed: {e}")
-        else:
-            print(f"❌ {description} failed: {e}")
-=======
 def run_command(command, description):
     """Run a command and handle errors"""
-    print(f"\n {description}...")
+    print(f"\n🔄 {description}...")
     try:
         result = subprocess.run(command, shell=True, check=True, 
                               capture_output=True, text=True)
-        print(f"description} completed successfully!")
+        print(f"✅ {description} completed successfully!")
         return True
     except subprocess.CalledProcessError as e:
-        print(f" {description} failed: {e}")
+        print(f"❌ {description} failed: {e}")
         print(f"Error output: {e.stderr}")
->>>>>>> 93c896b3
         return False
 
 
@@ -149,154 +73,64 @@
 
     # Check Python version early
     if sys.version_info < (3, 8):
-<<<<<<< HEAD
-        msg = f"Python 3.8+ required. Current: {sys.version.split()[0]}"
-        if RICH:
-            console.print(f"[red]❌ {msg}")
-        else:
-            print(f"❌ {msg}")
-        sys.exit(1)
-
-    if RICH:
-        console.print(f"✅ Python {sys.version_info.major}.{sys.version_info.minor} detected\n", style="green")
-    else:
-        print(f"✅ Python {sys.version_info.major}.{sys.version_info.minor} detected")
-=======
-        print(" Python 3.8 or higher is required!")
+        print("❌ Python 3.8 or higher is required!")
         print(f"Current version: {sys.version}")
         sys.exit(1)
 
-    print(f"Python {sys.version_info.major}.{sys.version_info.minor} detected")
->>>>>>> 93c896b3
+    print(f"✅ Python {sys.version_info.major}.{sys.version_info.minor} detected")
 
     # Define package groups
     essential = [
         "PyQt6",
-        "numpy",
-        # sqlite3 is part of the stdlib; don't install via pip
+        "numpy", 
+        "sqlite3"  # Usually built-in
     ]
 
-<<<<<<< HEAD
-    optional = [
-        "memory-profiler",
-        "psutil",
-        "Pygments",
-        "pyperclip",
-    ] if args.optional else []
-
-    ai = []
-    if args.ai:
-        ai = [
-            "transformers",
-            "sentence-transformers",
-            "torch",
-        ]
-
-    # Decide torch index URL if CPU-only
-    env = os.environ.copy()
-    torch_extra_args: List[str] = []
-    if args.ai:
-        if args.torch_index:
-            torch_extra_args.extend(["--index-url", args.torch_index])
-        elif args.cpu_only:
-            # Default to CPU-only wheels (smaller, avoids CUDA download)
-            torch_extra_args.extend(["--index-url", "https://download.pytorch.org/whl/cpu"])
-=======
-    print("\nInstalling essential packages...")
+    print("\n📦 Installing essential packages...")
     for package in essential_packages:
         if package == "sqlite3":
             continue  # Skip sqlite3 as it's built-in
 
         if not run_command(f"{sys.executable} -m pip install {package}", 
                           f"Installing {package}"):
-            print(f"⚠Failed to install {package}. Alem may not work properly.")
+            print(f"⚠️ Failed to install {package}. Alem may not work properly.")
 
     # Ask about AI features
-    print("\nAI Features Setup")
+    print("\n🧠 AI Features Setup")
     print("Alem can run with basic search or full AI semantic search.")
->>>>>>> 93c896b3
 
-    # Speed: batch installs per group to avoid repeated resolver runs
-    started = time.time()
+    choice = input("Install AI dependencies? (y/n) [default: n]: ").strip().lower()
 
-    # Essentials
-    ok = install_packages(
-        essential,
-        "Installing essential packages",
-        env=env,
-        verbose=args.verbose,
-        quiet=args.quiet,
-        dry_run=args.dry_run,
-    )
-    if not ok:
-        eprint("Some essential packages failed to install. Alem may not work properly.")
+    if choice in ['y', 'yes']:
+        ai_packages = [
+            "sentence-transformers",
+            "torch",  
+            "transformers"
+        ]
 
-    # Optional
-    if optional:
-        install_packages(
-            optional,
-            "Installing optional enhancements",
-            env=env,
-            verbose=args.verbose,
-            quiet=args.quiet,
-            dry_run=args.dry_run,
-        )
+        print("Installing AI packages (this may take a while)...")
+        for package in ai_packages:
+            run_command(f"{sys.executable} -m pip install {package}", 
+                       f"Installing {package}")
 
-    # AI
-    if ai:
-        # Install transformers & sentence-transformers first (fast), then torch with optional index
-        non_torch = [p for p in ai if p != "torch"]
-        if non_torch:
-            install_packages(
-                non_torch,
-                "Installing AI libraries (NLP)",
-                env=env,
-                verbose=args.verbose,
-                quiet=args.quiet,
-                dry_run=args.dry_run,
-            )
-        # torch separately to apply index-url if provided
-        install_packages(
-            ["torch"],
-            "Installing PyTorch",
-            extra_args=torch_extra_args if torch_extra_args else None,
-            env=env,
-            verbose=args.verbose,
-            quiet=args.quiet,
-            dry_run=args.dry_run,
-        )
+    # Install optional packages
+    optional_packages = [
+        "memory-profiler",
+        "psutil",
+        "Pygments", 
+        "pyperclip"
+    ]
 
-<<<<<<< HEAD
-    total_time = time.time() - started
-    if RICH:
-        console.rule("Summary")
-        console.print(f"🎉 Installation phase finished in {total_time:.1f}s")
-    else:
-        print("\n" + "=" * 50)
-        print(f"🎉 Installation phase finished in {total_time:.1f}s")
-
-    # Next steps summary
-    if RICH:
-        feats = [
-            "Modern GUI note-taking interface",
-            "SQLite database storage",
-            "Search and filtering",
-            "Tag-based organization",
-            "Performance monitoring",
-        ]
-        if args.ai:
-            feats.append("AI-powered semantic search")
-=======
     print("\n🔧 Installing optional enhancements...")
     for package in optional_packages:
         run_command(f"{sys.executable} -m pip install {package}", 
                    f"Installing {package}")
 
     print("\n" + "=" * 50)
-    print(" Alem installation completed!")
-    print("\n To run Alem:")
+    print("🎉 Alem installation completed!")
+    print("\n🚀 To run Alem:")
     print("   python Alem.py")
-    print("\n Features available:")
+    print("\n📚 Features available:")
     print("• Modern GUI note-taking interface")
     print("• SQLite database storage") 
     print("• Search and filtering")
@@ -311,44 +145,10 @@
     # Test the installation
     test_choice = input("\nTest Alem now? (y/n) [default: n]: ").strip().lower()
     if test_choice in ['y', 'yes']:
-        print("\n Testing Alem...")
+        print("\n🧪 Testing Alem...")
         if run_command(f"{sys.executable} alem.py --test", 
                       "Testing Alem GUI"):
             print("✅ Alem is ready to use!")
->>>>>>> 93c896b3
-        else:
-            feats.append("Basic keyword search (AI not installed)")
-        table = Table(title="Features available")
-        table.add_column("Feature")
-        for f in feats:
-            table.add_row(f)
-        console.print(table)
-    else:
-        print("\n📚 Features available:")
-        print("• Modern GUI note-taking interface")
-        print("• SQLite database storage")
-        print("• Search and filtering")
-        print("• Tag-based organization")
-        print("• Performance monitoring")
-        print("• AI-powered semantic search" if args.ai else "• Basic keyword search (AI not installed)")
-
-    # Post-install test (optional)
-    auto_test = args.test
-    if not args.yes and not args.dry_run and not args.test:
-        try:
-            resp = input("\nRun a quick Alem test now? (y/N): ").strip().lower()
-            auto_test = resp in {"y", "yes"}
-        except EOFError:
-            auto_test = False
-
-    if auto_test and not args.dry_run:
-        # Prefer launch script if present
-        here = os.path.dirname(os.path.abspath(__file__))
-        launch_path = os.path.join(here, "launch_alem.py")
-        main_path = os.path.join(here, "Alem.py")
-        target = launch_path if os.path.exists(launch_path) else main_path
-        if not os.path.exists(target):
-            eprint("Couldn't find Alem entry point to test.")
         else:
             run_command_stream([sys.executable, target, "--test"], "Testing Alem GUI", quiet=args.quiet)
 
